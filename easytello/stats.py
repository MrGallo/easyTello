from datetime import datetime

class Stats:
<<<<<<< HEAD
    def __init_(self, command: str, id: int):
=======
    def __init__(self, command, id):
>>>>>>> 7bed7daf
        self.command = command
        self.response = None
        self.id = id

        self.start_time = datetime.now()
        self.end_time = None
        self.duration = None

    def add_response(self, response: str):
        self.response = response
        self.end_time = datetime.now()
        self.duration = (self.end_time-self.start_time).total_seconds()

    def got_response(self):
        if self.response is None:
            return False
        else:
            return True

    def get_response(self):
        return self.response

<|MERGE_RESOLUTION|>--- conflicted
+++ resolved
@@ -1,30 +1,26 @@
-from datetime import datetime
-
-class Stats:
-<<<<<<< HEAD
-    def __init_(self, command: str, id: int):
-=======
-    def __init__(self, command, id):
->>>>>>> 7bed7daf
-        self.command = command
-        self.response = None
-        self.id = id
-
-        self.start_time = datetime.now()
-        self.end_time = None
-        self.duration = None
-
-    def add_response(self, response: str):
-        self.response = response
-        self.end_time = datetime.now()
-        self.duration = (self.end_time-self.start_time).total_seconds()
-
-    def got_response(self):
-        if self.response is None:
-            return False
-        else:
-            return True
-
-    def get_response(self):
-        return self.response
-
+from datetime import datetime
+
+class Stats:
+    def __init_(self, command: str, id: int):
+        self.command = command
+        self.response = None
+        self.id = id
+
+        self.start_time = datetime.now()
+        self.end_time = None
+        self.duration = None
+
+    def add_response(self, response: str):
+        self.response = response
+        self.end_time = datetime.now()
+        self.duration = (self.end_time-self.start_time).total_seconds()
+
+    def got_response(self):
+        if self.response is None:
+            return False
+        else:
+            return True
+
+    def get_response(self):
+        return self.response
+